<<<<<<< HEAD
## GIS in R with sf and Census data
=======
# Introduction to R as a GIS
>>>>>>> 40f96ce2

Code for an introduction to using R to join spatial data to census tracts and explore patterns, featured at [my blog](https://michaeljoseph04.github.io/blog/project/2019/04/03/R-GIS-introduction.html). The code includes:

- Importing spatial data into R
- Performing a spatial join
- Visualizing spatial data
- Other spatial operations (a dissolve) and joining to US Census tracts
- Looking for trends with US Census data<|MERGE_RESOLUTION|>--- conflicted
+++ resolved
@@ -1,8 +1,4 @@
-<<<<<<< HEAD
 ## GIS in R with sf and Census data
-=======
-# Introduction to R as a GIS
->>>>>>> 40f96ce2
 
 Code for an introduction to using R to join spatial data to census tracts and explore patterns, featured at [my blog](https://michaeljoseph04.github.io/blog/project/2019/04/03/R-GIS-introduction.html). The code includes:
 
